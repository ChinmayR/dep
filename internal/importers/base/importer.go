// Copyright 2017 The Go Authors. All rights reserved.
// Use of this source code is governed by a BSD-style
// license that can be found in the LICENSE file.

package base

import (
	"flag"
	"log"
	"strings"

	"sync"

	"regexp"
	"strings"

	"github.com/golang/dep"
	"github.com/golang/dep/gps"
	fb "github.com/golang/dep/internal/feedback"
<<<<<<< HEAD
	"github.com/golang/dep/internal/gps"
	"github.com/golang/dep/uber"
=======
>>>>>>> 2f9f4650
	"github.com/pkg/errors"
)

// Importer provides a common implementation for importing from other
// dependency managers.
type Importer struct {
<<<<<<< HEAD
	sm gps.SourceManager

	mu       sync.Mutex
	Logger   *log.Logger
	Verbose  bool
	Manifest *dep.Manifest
	Lock     *dep.Lock
=======
	SourceManager gps.SourceManager
	Logger        *log.Logger
	Verbose       bool
	Manifest      *dep.Manifest
	Lock          *dep.Lock
>>>>>>> 2f9f4650
}

// NewImporter creates a new Importer for embedding in an importer.
func NewImporter(logger *log.Logger, verbose bool, sm gps.SourceManager) *Importer {
	return &Importer{
		Logger:        logger,
		Verbose:       verbose,
		Manifest:      dep.NewManifest(),
		Lock:          &dep.Lock{},
		SourceManager: sm,
	}
}

// isTag determines if the specified value is a tag (plain or semver).
func (i *Importer) isTag(pi gps.ProjectIdentifier, value string) (bool, gps.Version, error) {
	versions, err := i.SourceManager.ListVersions(pi)
	if err != nil {
		return false, nil, errors.Wrapf(err, "unable to list versions for %s(%s)", pi.ProjectRoot, pi.Source)
	}

	for _, version := range versions {
		if version.Type() != gps.IsVersion && version.Type() != gps.IsSemver {
			continue
		}

		if value == version.String() {
			return true, version, nil
		}
	}

	return false, nil, nil
}

// lookupVersionForLockedProject figures out the appropriate version for a locked
// project based on the locked revision and the constraint from the manifest.
// First try matching the revision to a version, then try the constraint from the
// manifest, then finally the revision.
func (i *Importer) lookupVersionForLockedProject(pi gps.ProjectIdentifier, c gps.Constraint, rev gps.Revision) (gps.Version, error) {
	// Find the version that goes with this revision, if any
	versions, err := i.SourceManager.ListVersions(pi)
	if err != nil {
		return rev, errors.Wrapf(err, "Unable to lookup the version represented by %s in %s(%s). Falling back to locking the revision only.", rev, pi.ProjectRoot, pi.Source)
	}

	var branchConstraint gps.PairedVersion
	gps.SortPairedForUpgrade(versions) // Sort versions in asc order
	var matches []gps.Version
	for _, v := range versions {
		if v.Revision() == rev {
			matches = append(matches, v)
		}
		if c != nil && v.Type() == gps.IsBranch && v.String() == c.String() {
			branchConstraint = v
		}
	}

	// Try to narrow down the matches with the constraint. Otherwise return the first match.
	if len(matches) > 0 {
		if c != nil {
			for _, v := range matches {
				if i.testConstraint(c, v) {
					return v, nil
				}
			}
		}
		return matches[0], nil
	}

	// Use branch constraint from the manifest
	if branchConstraint != nil {
		return branchConstraint.Unpair().Pair(rev), nil
	}

	// Give up and lock only to a revision
	return rev, nil
}

// ImportedPackage is a common intermediate representation of a package imported
// from an external tool's configuration.
type ImportedPackage struct {
	// Required. The package path, not necessarily the project root.
	Name string

	// Required. Text representing a revision or tag.
	LockHint string

	// Optional. Alternative source, or fork, for the project.
	Source string

	// Optional. Text representing a branch or version.
	ConstraintHint string

	//Optional. Boolean representing if imported package is an override.
	IsOverride bool
}

// importedProject is a consolidated representation of a set of imported packages
// for the same project root.
type importedProject struct {
	Root gps.ProjectRoot
	ImportedPackage
}

// loadPackages consolidates all package references into a set of project roots.
func (i *Importer) loadPackages(packages []ImportedPackage) []importedProject {
	// preserve the original order of the packages so that messages that
	// are printed as they are processed are in a consistent order.
	orderedProjects := make([]importedProject, 0, len(packages))

	projects := make(map[gps.ProjectRoot]*importedProject, len(packages))
	for _, pkg := range packages {
		pr, err := i.SourceManager.DeduceProjectRoot(pkg.Name)
		if err != nil {
			i.Logger.Printf(
				"  Warning: Skipping project. Cannot determine the project root for %s: %s\n",
				pkg.Name, err,
			)
			continue
		}
		pkg.Name = string(pr)

		prj, exists := projects[pr]
		if !exists {
			prj := importedProject{pr, pkg}
			orderedProjects = append(orderedProjects, prj)
			projects[pr] = &orderedProjects[len(orderedProjects)-1]
			continue
		}

		// The config found first "wins", though we allow for incrementally
		// setting each field because some importers have a config and lock file.
		if (prj.Source == "" || pkg.IsOverride) && pkg.Source != "" {
			prj.Source = pkg.Source
		}

		if (prj.ConstraintHint == "" || pkg.IsOverride) && pkg.ConstraintHint != "" {
			prj.ConstraintHint = pkg.ConstraintHint
		}

		if (prj.LockHint == "" || pkg.IsOverride) && pkg.LockHint != "" {
			prj.LockHint = pkg.LockHint
		}

		if !prj.IsOverride {
			prj.IsOverride = pkg.IsOverride
		}
	}

	return orderedProjects
}

// ImportPackages loads imported packages into the manifest and lock.
// - defaultConstraintFromLock specifies if a constraint should be defaulted
//   based on the locked version when there wasn't a constraint hint.
//
// Rules:
// * When a constraint is ignored, default to *.
// * HEAD revisions default to the matching branch.
// * Semantic versions default to ^VERSION.
// * Revision constraints are ignored.
// * Versions that don't satisfy the constraint, drop the constraint.
// * Untagged revisions ignore non-branch constraint hints.
func (i *Importer) ImportPackages(packages []ImportedPackage, defaultConstraintFromLock bool) {
	projects := i.loadPackages(packages)

<<<<<<< HEAD
	numThreadsAllowed := 25
	// we want to use a single thread for tests since they have a golden.txt
	// that check for the order of logging during importing, multiple threads
	// put the logs out of sync (although correct) causing the tests to fail
	// TODO: revisit modifying the tests to allow and test for out of sync logging
	inTest := flag.Lookup("test.v") != nil
	if inTest {
		numThreadsAllowed = 1
	}
=======
	for _, prj := range projects {
		source := prj.Source
		if len(source) > 0 {
			isDefault, err := i.isDefaultSource(prj.Root, source)
			if err != nil {
				i.Logger.Printf("  Ignoring imported source %s for %s: %s", source, prj.Root, err.Error())
				source = ""
			} else if isDefault {
				source = ""
			} else if strings.Contains(source, "/vendor/") {
				i.Logger.Printf("  Ignoring imported source %s for %s because vendored sources aren't supported", source, prj.Root)
				source = ""
			}
		}
>>>>>>> 2f9f4650

	threadSema := make(chan string, numThreadsAllowed)
	for i := 0; i < numThreadsAllowed; i++ {
		threadSema <- "free"
	}

<<<<<<< HEAD
	var wg sync.WaitGroup
	wg.Add(len(projects))
	for _, proj := range projects {
		localProj := proj
		<-threadSema
		go func(prj *importedProject, wg *sync.WaitGroup, ch chan<- string) {
			defer wg.Done()
			defer uber.LogIfPanic()
			source := filterApacheThriftSource(prj.Source)
			if len(source) > 0 {
				isDefault, err := i.isDefaultSource(prj.Root, source)
				if err != nil {
					i.Logger.Printf("  Ignoring imported source %s for %s: %s", source, prj.Root, err.Error())
					source = ""
				} else if isDefault {
					source = ""
				}
			}
=======
		var err error
		pc.Constraint, err = i.SourceManager.InferConstraint(prj.ConstraintHint, pc.Ident)
		if err != nil {
			pc.Constraint = gps.Any()
		}
>>>>>>> 2f9f4650

			pc := gps.ProjectConstraint{
				Ident: gps.ProjectIdentifier{
					ProjectRoot: prj.Root,
					Source:      source,
				},
			}

			pc.Constraint, err = i.sm.InferConstraint(prj.ConstraintHint, pc.Ident)
			if err != nil {
<<<<<<< HEAD
				pc.Constraint = gps.Any()
			}

			var version gps.Version
			if prj.LockHint != "" {
				var isTag bool
				// Determine if the lock hint is a revision or tag
				isTag, version, err = i.isTag(pc.Ident, prj.LockHint)
=======
				i.Logger.Printf(
					"  Warning: Skipping project. Unable to import lock %q for %v: %s\n",
					prj.LockHint, pc.Ident, err,
				)
				continue
			}
			// If the hint is a revision, check if it is tagged
			if !isTag {
				revision := gps.Revision(prj.LockHint)
				version, err = i.lookupVersionForLockedProject(pc.Ident, pc.Constraint, revision)
>>>>>>> 2f9f4650
				if err != nil {
					//return err
					i.Logger.Fatal(err)
				}

				// If the hint is a revision, check if it is tagged
				if !isTag {
					revision := gps.Revision(prj.LockHint)
					version, err = i.lookupVersionForLockedProject(pc.Ident, pc.Constraint, revision)
					if err != nil {
						version = nil
						i.Logger.Println(err)
					}
				}

				// Default the constraint based on the locked version
				if defaultConstraintFromLock && prj.ConstraintHint == "" && version != nil {
					c := i.convertToConstraint(version)
					if c != nil {
						pc.Constraint = c
					}
				}
			}

			// Ignore pinned constraints
			if i.isConstraintPinned(pc.Constraint) {
				if i.Verbose {
					i.Logger.Printf("  Ignoring pinned constraint %v for %v.\n", pc.Constraint, pc.Ident)
				}
				pc.Constraint = gps.Any()
			}

			// Ignore constraints which conflict with the locked revision, so that
			// solve doesn't later change the revision to satisfy the constraint.
			if !i.testConstraint(pc.Constraint, version) {
				if i.Verbose {
					i.Logger.Printf("  Ignoring constraint %v for %v because it would invalidate the locked version %v.\n", pc.Constraint, pc.Ident, version)
				}
				pc.Constraint = gps.Any()
			}

<<<<<<< HEAD
			// each goroutine is responsible for preprocessing the project into
			// a project constraint and then store it into the manifest constraint
			// map. writing to the map needs to be thread safe so it is guarded
			// by a mutex. the logging also needs to be in sync for each imported
			// project so the logging is also inside this same mutex block.
			i.mu.Lock()
			if prj.IsOverride == false {
				i.Manifest.Constraints[pc.Ident.ProjectRoot] = gps.ProjectProperties{
					Source:     pc.Ident.Source,
					Constraint: pc.Constraint,
				}
				fb.NewConstraintFeedback(pc, fb.DepTypeImported).LogFeedback(i.Logger)
=======
		// Add constraint to manifest that is not empty (has a branch, version or source)
		if !gps.IsAny(pc.Constraint) || pc.Ident.Source != "" {
			i.Manifest.Constraints[pc.Ident.ProjectRoot] = gps.ProjectProperties{
				Source:     pc.Ident.Source,
				Constraint: pc.Constraint,
			}
			fb.NewConstraintFeedback(pc, fb.DepTypeImported).LogFeedback(i.Logger)
		}
>>>>>>> 2f9f4650

				if version != nil {
					lp := gps.NewLockedProject(pc.Ident, version, nil)
					i.Lock.P = append(i.Lock.P, lp)
					fb.NewLockedProjectFeedback(lp, fb.DepTypeImported).LogFeedback(i.Logger)
				}
			} else {
				i.Manifest.Ovr[pc.Ident.ProjectRoot] = gps.ProjectProperties{
					Source:     pc.Ident.Source,
					Constraint: pc.Constraint,
				}
				fb.NewConstraintFeedback(pc, fb.DepTypeOverride).LogFeedback(i.Logger)
			}
			i.mu.Unlock()
			ch <- "free"
		}(&localProj, &wg, threadSema)
	}
<<<<<<< HEAD
	wg.Wait()

	return nil
=======
>>>>>>> 2f9f4650
}

// git.apache.org/thrift no longer exists, so this avoids importing this
// repo source from 3rd party manifest/lock files.
func filterApacheThriftSource(source string) string {
	if strings.EqualFold(source, "git://git.apache.org/thrift.git") ||
		strings.EqualFold(source, "https://git-wip-us.apache.org/repos/asf/thrift.git") {
		return ""
	}
	return source
}

// isConstraintPinned returns if a constraint is pinned to a specific revision.
func (i *Importer) isConstraintPinned(c gps.Constraint) bool {
	if version, isVersion := c.(gps.Version); isVersion {
		switch version.Type() {
		case gps.IsRevision, gps.IsVersion:
			return true
		}
	}
	return false
}

// testConstraint verifies that the constraint won't invalidate the locked version.
func (i *Importer) testConstraint(c gps.Constraint, v gps.Version) bool {
	// Assume branch constraints are satisfied
	if version, isVersion := c.(gps.Version); isVersion {
		if version.Type() == gps.IsBranch {

			return true
		}
	}

	return c.Matches(v)
}

// convertToConstraint turns a version into a constraint.
// Semver tags are converted to a range with the caret operator.
func (i *Importer) convertToConstraint(v gps.Version) gps.Constraint {
	if v.Type() == gps.IsSemver {
		c, err := gps.NewSemverConstraintIC(v.String())
		if err != nil {
			// This should never fail, because the type is semver.
			// If it does fail somehow, don't let that impact the import.
			return nil
		}
		return c
	}
	return v
}

func (i *Importer) isDefaultSource(projectRoot gps.ProjectRoot, sourceURL string) (bool, error) {
	//filter for gitolite URLs
	sourceURL, projectRoot = NormalizeGitoliteURL(sourceURL, projectRoot)

	// this condition is mainly for gopkg.in imports,
	// as some importers specify the repository url as https://gopkg.in/...,
	// but SourceManager.SourceURLsForPath() returns https://github.com/... urls for gopkg.in
	if sourceURL == "https://"+string(projectRoot) {
		return true, nil
	}

	sourceURLs, err := i.SourceManager.SourceURLsForPath(string(projectRoot))
	if err != nil {
		return false, err
	}
	// The first url in the slice will be the default one (usually https://...)
	if len(sourceURLs) > 0 && sourceURL == sourceURLs[0].String() {
		return true, nil
	}

	return false, nil
}

func NormalizeGitoliteURL(sourceURL string, projectRoot gps.ProjectRoot) (string, gps.ProjectRoot) {
	//Uber patch for sourceURLs cloned from gitolite repos

	isGitoliteCloneUrl := regexp.MustCompile("^gitolite@code.uber.internal(\\:|/){1}([^\\:])*$")
	prString := string(projectRoot)

	//remove port, normalize suffix and url syntax
	if isGitoliteCloneUrl.MatchString(sourceURL) {
		sourceURL = removePort(sourceURL)

		if !strings.HasSuffix(sourceURL, ".git") {
			projectRoot = gps.ProjectRoot(strings.TrimSuffix(prString, ".git"))
		} else if !strings.HasSuffix(prString, ".git") {
			sourceURL = strings.TrimSuffix(sourceURL, ".git")
		}

		sourceURL = "ssh://" + sourceURL
	}

	return sourceURL, projectRoot
}

func removePort(sourceURL string) string {
	findPort := regexp.MustCompile(":([[:digit:]]){0,5}(/)?")
	ports := findPort.FindStringSubmatch(sourceURL)

	if len(ports) > 0 {
		port := string(ports[0])
		sourceURL = strings.Replace(sourceURL, port, "/", -1)
	}

	return sourceURL
}<|MERGE_RESOLUTION|>--- conflicted
+++ resolved
@@ -7,42 +7,26 @@
 import (
 	"flag"
 	"log"
-	"strings"
-
-	"sync"
-
 	"regexp"
 	"strings"
+	"sync"
 
 	"github.com/golang/dep"
 	"github.com/golang/dep/gps"
 	fb "github.com/golang/dep/internal/feedback"
-<<<<<<< HEAD
-	"github.com/golang/dep/internal/gps"
 	"github.com/golang/dep/uber"
-=======
->>>>>>> 2f9f4650
 	"github.com/pkg/errors"
 )
 
 // Importer provides a common implementation for importing from other
 // dependency managers.
 type Importer struct {
-<<<<<<< HEAD
-	sm gps.SourceManager
-
-	mu       sync.Mutex
-	Logger   *log.Logger
-	Verbose  bool
-	Manifest *dep.Manifest
-	Lock     *dep.Lock
-=======
 	SourceManager gps.SourceManager
+	mu            sync.Mutex
 	Logger        *log.Logger
 	Verbose       bool
 	Manifest      *dep.Manifest
 	Lock          *dep.Lock
->>>>>>> 2f9f4650
 }
 
 // NewImporter creates a new Importer for embedding in an importer.
@@ -208,7 +192,6 @@
 func (i *Importer) ImportPackages(packages []ImportedPackage, defaultConstraintFromLock bool) {
 	projects := i.loadPackages(packages)
 
-<<<<<<< HEAD
 	numThreadsAllowed := 25
 	// we want to use a single thread for tests since they have a golden.txt
 	// that check for the order of logging during importing, multiple threads
@@ -218,36 +201,19 @@
 	if inTest {
 		numThreadsAllowed = 1
 	}
-=======
-	for _, prj := range projects {
-		source := prj.Source
-		if len(source) > 0 {
-			isDefault, err := i.isDefaultSource(prj.Root, source)
-			if err != nil {
-				i.Logger.Printf("  Ignoring imported source %s for %s: %s", source, prj.Root, err.Error())
-				source = ""
-			} else if isDefault {
-				source = ""
-			} else if strings.Contains(source, "/vendor/") {
-				i.Logger.Printf("  Ignoring imported source %s for %s because vendored sources aren't supported", source, prj.Root)
-				source = ""
-			}
-		}
->>>>>>> 2f9f4650
 
 	threadSema := make(chan string, numThreadsAllowed)
 	for i := 0; i < numThreadsAllowed; i++ {
 		threadSema <- "free"
 	}
 
-<<<<<<< HEAD
 	var wg sync.WaitGroup
 	wg.Add(len(projects))
 	for _, proj := range projects {
 		localProj := proj
 		<-threadSema
-		go func(prj *importedProject, wg *sync.WaitGroup, ch chan<- string) {
-			defer wg.Done()
+		go func(prj *importedProject, wg2 *sync.WaitGroup, ch chan<- string) {
+			defer wg2.Done()
 			defer uber.LogIfPanic()
 			source := filterApacheThriftSource(prj.Source)
 			if len(source) > 0 {
@@ -257,15 +223,11 @@
 					source = ""
 				} else if isDefault {
 					source = ""
-				}
-			}
-=======
-		var err error
-		pc.Constraint, err = i.SourceManager.InferConstraint(prj.ConstraintHint, pc.Ident)
-		if err != nil {
-			pc.Constraint = gps.Any()
-		}
->>>>>>> 2f9f4650
+				} else if strings.Contains(source, "/vendor/") {
+					i.Logger.Printf("  Ignoring imported source %s for %s because vendored sources aren't supported", source, prj.Root)
+					source = ""
+				}
+			}
 
 			pc := gps.ProjectConstraint{
 				Ident: gps.ProjectIdentifier{
@@ -274,9 +236,9 @@
 				},
 			}
 
-			pc.Constraint, err = i.sm.InferConstraint(prj.ConstraintHint, pc.Ident)
+			var err error
+			pc.Constraint, err = i.SourceManager.InferConstraint(prj.ConstraintHint, pc.Ident)
 			if err != nil {
-<<<<<<< HEAD
 				pc.Constraint = gps.Any()
 			}
 
@@ -285,21 +247,11 @@
 				var isTag bool
 				// Determine if the lock hint is a revision or tag
 				isTag, version, err = i.isTag(pc.Ident, prj.LockHint)
-=======
-				i.Logger.Printf(
-					"  Warning: Skipping project. Unable to import lock %q for %v: %s\n",
-					prj.LockHint, pc.Ident, err,
-				)
-				continue
-			}
-			// If the hint is a revision, check if it is tagged
-			if !isTag {
-				revision := gps.Revision(prj.LockHint)
-				version, err = i.lookupVersionForLockedProject(pc.Ident, pc.Constraint, revision)
->>>>>>> 2f9f4650
 				if err != nil {
-					//return err
-					i.Logger.Fatal(err)
+					i.Logger.Printf(
+						"  Warning: Skipping project. Unable to import lock %q for %v: %s\n",
+						prj.LockHint, pc.Ident, err)
+					return
 				}
 
 				// If the hint is a revision, check if it is tagged
@@ -338,7 +290,6 @@
 				pc.Constraint = gps.Any()
 			}
 
-<<<<<<< HEAD
 			// each goroutine is responsible for preprocessing the project into
 			// a project constraint and then store it into the manifest constraint
 			// map. writing to the map needs to be thread safe so it is guarded
@@ -346,21 +297,14 @@
 			// project so the logging is also inside this same mutex block.
 			i.mu.Lock()
 			if prj.IsOverride == false {
-				i.Manifest.Constraints[pc.Ident.ProjectRoot] = gps.ProjectProperties{
-					Source:     pc.Ident.Source,
-					Constraint: pc.Constraint,
-				}
-				fb.NewConstraintFeedback(pc, fb.DepTypeImported).LogFeedback(i.Logger)
-=======
-		// Add constraint to manifest that is not empty (has a branch, version or source)
-		if !gps.IsAny(pc.Constraint) || pc.Ident.Source != "" {
-			i.Manifest.Constraints[pc.Ident.ProjectRoot] = gps.ProjectProperties{
-				Source:     pc.Ident.Source,
-				Constraint: pc.Constraint,
-			}
-			fb.NewConstraintFeedback(pc, fb.DepTypeImported).LogFeedback(i.Logger)
-		}
->>>>>>> 2f9f4650
+				// Add constraint to manifest that is not empty (has a branch, version or source)
+				if !gps.IsAny(pc.Constraint) || pc.Ident.Source != "" {
+					i.Manifest.Constraints[pc.Ident.ProjectRoot] = gps.ProjectProperties{
+						Source:     pc.Ident.Source,
+						Constraint: pc.Constraint,
+					}
+					fb.NewConstraintFeedback(pc, fb.DepTypeImported).LogFeedback(i.Logger)
+				}
 
 				if version != nil {
 					lp := gps.NewLockedProject(pc.Ident, version, nil)
@@ -378,12 +322,9 @@
 			ch <- "free"
 		}(&localProj, &wg, threadSema)
 	}
-<<<<<<< HEAD
 	wg.Wait()
 
-	return nil
-=======
->>>>>>> 2f9f4650
+	//return nil
 }
 
 // git.apache.org/thrift no longer exists, so this avoids importing this

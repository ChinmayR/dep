// Copyright 2017 The Go Authors. All rights reserved.
// Use of this source code is governed by a BSD-style
// license that can be found in the LICENSE file.

package vndr

import (
	"bufio"
	"log"
	"os"
	"path/filepath"
	"strings"

	"github.com/golang/dep"
	"github.com/golang/dep/gps"
	"github.com/golang/dep/internal/importers/base"
	"github.com/pkg/errors"
)

func vndrFile(dir string) string {
	return filepath.Join(dir, "vendor.conf")
}

// Importer imports vndr configuration into the dep configuration format.
type Importer struct {
	*base.Importer
	packages []vndrPackage
}

// NewImporter for vndr.
func NewImporter(log *log.Logger, verbose bool, sm gps.SourceManager) *Importer {
	return &Importer{Importer: base.NewImporter(log, verbose, sm)}
}

// Name of the importer.
func (v *Importer) Name() string { return "vndr" }

// HasDepMetadata checks if a directory contains config that the importer can handle.
func (v *Importer) HasDepMetadata(dir string) bool {
	_, err := os.Stat(vndrFile(dir))
	return err == nil
}

// Import the config found in the directory.
func (v *Importer) Import(dir string, pr gps.ProjectRoot, importCustomConfig bool) (*dep.Manifest, *dep.Lock, error) {
	v.Logger.Println("Detected vndr configuration file...")

	err := v.loadVndrFile(dir)
	if err != nil {
		return nil, nil, errors.Wrapf(err, "unable to load vndr file")
	}

<<<<<<< HEAD
	// TODO import custom config when and if we support migrating from vndr to dep

	return v.convert(pr)
=======
	m, l := v.convert(pr)
	return m, l, nil
>>>>>>> 2f9f4650
}

func (v *Importer) loadVndrFile(dir string) error {
	v.Logger.Printf("Converting from vendor.conf...")

	path := vndrFile(dir)
	f, err := os.Open(path)
	if err != nil {
		return errors.Wrapf(err, "unable to open %s", path)
	}
	defer f.Close()

	scanner := bufio.NewScanner(f)
	for scanner.Scan() {
		pkg, err := parseVndrLine(scanner.Text())
		if err != nil {
			v.Logger.Printf("  Warning: Skipping line. Unable to parse: %s\n", err)
			continue
		}
		if pkg == nil {
			// Could be an empty line or one which is just a comment
			continue
		}
		v.packages = append(v.packages, *pkg)
	}

	if err := scanner.Err(); err != nil {
		v.Logger.Printf("  Warning: Ignoring errors found while parsing %s: %s\n", path, err)
	}

	return nil
}

func (v *Importer) convert(pr gps.ProjectRoot) (*dep.Manifest, *dep.Lock) {
	packages := make([]base.ImportedPackage, 0, len(v.packages))
	for _, pkg := range v.packages {
		// Validate
		if pkg.importPath == "" {
			v.Logger.Println(
				"  Warning: Skipping project. Invalid vndr configuration, import path is required",
			)
			continue
		}

		if pkg.reference == "" {
			v.Logger.Printf(
				"  Warning: Invalid vndr configuration, reference not found for import path %q\n",
				pkg.importPath,
			)
		}

		ip := base.ImportedPackage{
			Name:     pkg.importPath,
			Source:   pkg.repository,
			LockHint: pkg.reference,
		}
		packages = append(packages, ip)
	}
	v.ImportPackages(packages, true)
	return v.Manifest, v.Lock
}

type vndrPackage struct {
	importPath string
	reference  string
	repository string
}

func parseVndrLine(line string) (*vndrPackage, error) {
	commentIdx := strings.Index(line, "#")
	if commentIdx >= 0 {
		line = line[:commentIdx]
	}
	line = strings.TrimSpace(line)

	if line == "" {
		return nil, nil
	}

	parts := strings.Fields(line)

	if !(len(parts) == 2 || len(parts) == 3) {
		return nil, errors.Errorf("invalid config format: %q", line)
	}

	pkg := &vndrPackage{
		importPath: parts[0],
		reference:  parts[1],
	}
	if len(parts) == 3 {
		pkg.repository = parts[2]
	}

	return pkg, nil
}<|MERGE_RESOLUTION|>--- conflicted
+++ resolved
@@ -50,14 +50,9 @@
 		return nil, nil, errors.Wrapf(err, "unable to load vndr file")
 	}
 
-<<<<<<< HEAD
 	// TODO import custom config when and if we support migrating from vndr to dep
-
-	return v.convert(pr)
-=======
 	m, l := v.convert(pr)
 	return m, l, nil
->>>>>>> 2f9f4650
 }
 
 func (v *Importer) loadVndrFile(dir string) error {

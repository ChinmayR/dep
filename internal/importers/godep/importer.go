--- conflicted
+++ resolved
@@ -64,14 +64,9 @@
 		return nil, nil, err
 	}
 
-<<<<<<< HEAD
 	// TODO import custom config when and if we support migrating from godeps to dep
-
-	return g.convert(pr)
-=======
 	m, l := g.convert(pr)
 	return m, l, nil
->>>>>>> 2f9f4650
 }
 
 func (g *Importer) load(projectDir string) error {

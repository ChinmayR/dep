# v0.3.3 (Unreleased)

BUG FIXES:

* Releases targeting Windows now have a `.exe` suffix (#1291).
* Adaptively recover from dirty and corrupted git repositories in cache (#1279).
* Suppress git password prompts in more places (#1357).
<<<<<<< HEAD
* Support [gopkg.in version zero](http://labix.org/gopkg.in#VersionZero). Fixes potential panic when referencing v0 gopkg.in packages  ([#1243](https://github.com/golang/dep/pull/1243)).
=======
* Validate `git ls-remote` output and ignore all malformed lines (#1379)
>>>>>>> 91e47eed

IMPROVEMENTS:

* Log as dependencies are pre-fetched during dep init ([#1176](https://github.com/golang/dep/pull/1176)).
* Make the gps package importable ([#1349](https://github.com/golang/dep/pull/1349)).

# v0.3.2

NEW FEATURES:

* Add support for importing from [gvt](https://github.com/FiloSottile/gvt)
and [gb](https://godoc.org/github.com/constabulary/gb/cmd/gb-vendor).
(#1149)
* Wildcard ignore support. (#1156)
* Disable SourceManager lock by setting `DEPNOLOCK` environment variable.
(#1206)
* `dep ensure -no-vendor -dry-run` now exits with an error when changes would
have to be made to `Gopkg.lock`. This is useful for CI. (#1256)

BUG FIXES:

* gps: Fix case mismatch error with multiple dependers. (#1233)
* Skip broken `vendor` symlink rather than returning an error. (#1191)
* Fix `status` shows incorrect reason for lock mismatch when ignoring packages.
(#1216)

IMPROVEMENTS:

* Allow `dep ensure -add` and `-update` when lock is out-of-sync. (#1225)
* gps: vcs: Dedupe git version list (#1212)
* gps: Add prune functions to gps. (#1020)
* gps: Skip broken vendor symlinks. (#1191)
* `dep ensure -add` now concurrently fetches the source and adds the projects.
(#1218)
* File name case check is now performed on `Gopkg.toml` and `Gopkg.lock`.
(#1114)
* gps: gps now supports pruning. (#1020)
* `dep ensure -update` now concurrently validates the passed project arguments.
Improving performance when updating dependencies with `-update`. (#1175)
* `dep status` now concurrently fetches repo info. Improving status performance.
(#1135)
* gps: Add SourceURLsForPath() to SourceManager. (#1166)
* gps: Include output in error. (#1180)

WIP:

* gps: Process canonical import paths. (#1017)
* gps: Persistent cache. (#1127, #1215)


# v0.3.1

* gps: Add satisfiability check for case variants (#1079)
* Validate Project Roots in manifest (#1116)
* gps: Properly separate sources for different gopkg.in versions & github
(#1132)
* gps: Add persistent BoltDB cache (#1098)
* gps: Increase default subcommand timeout to 30s (#1087)
* Fix importer [issue](https://github.com/golang/dep/issues/939) where the
importer would drop the imported version of a project (#1100)
* Import analyzer now always uses the same name, fixing the lock mismatch
immediately after dep init issue (#1099)
* Add support for importing from [govend](https://github.com/govend/govend)
(#1040) and [LK4D4/vndr](https://github.com/LK4D4/vndr) (#978) based projects
* gps: gps no longer assumes that every git repo has a HEAD (#1053)
* `os.Chmod` failures on Windows due to long path length has been fixed (#925)
* Add `version` command (#996)
* Drop support for building with go1.7 (#714)
* gps: Parse abbreviated git revisions (#1027)
* gps: Parallelize writing dep tree (#1021)
* `status` now shows the progress in verbose mode (#1009, #1037)
* Fix empty `Constraint` and `Version` in `status` json output (#976)
* `status` table output now shows override constraints (#918)
* gps: Display warning message every 15 seconds when lockfile is busy (#958)
* gps: Hashing directory tree and tree verification (#959)
* `ensure` now has `-vendor-only` mode to populate vendor/ without updating
Gopkg.lock (#954)
* Use fork of Masterminds/semver until
Masterminds/semver [issue#59](https://github.com/Masterminds/semver/issues/59)
is fixed upstream (#938)
* gps: Ensure packages are deducible before attempting to solve (#697)<|MERGE_RESOLUTION|>--- conflicted
+++ resolved
@@ -5,11 +5,8 @@
 * Releases targeting Windows now have a `.exe` suffix (#1291).
 * Adaptively recover from dirty and corrupted git repositories in cache (#1279).
 * Suppress git password prompts in more places (#1357).
-<<<<<<< HEAD
-* Support [gopkg.in version zero](http://labix.org/gopkg.in#VersionZero). Fixes potential panic when referencing v0 gopkg.in packages  ([#1243](https://github.com/golang/dep/pull/1243)).
-=======
 * Validate `git ls-remote` output and ignore all malformed lines (#1379)
->>>>>>> 91e47eed
+* Support [gopkg.in version zero](http://labix.org/gopkg.in#VersionZero) (#1243).
 
 IMPROVEMENTS:
 

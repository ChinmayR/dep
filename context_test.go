// Copyright 2017 The Go Authors. All rights reserved.
// Use of this source code is governed by a BSD-style
// license that can be found in the LICENSE file.

package dep

import (
	"os"
	"path/filepath"
<<<<<<< HEAD
=======
	"runtime"
>>>>>>> 8ac86c2f
	"strings"
	"testing"
	"unicode"

	"github.com/golang/dep/test"
	"github.com/sdboyer/gps"
)

func TestNewContextNoGOPATH(t *testing.T) {
	h := test.NewHelper(t)
	defer h.Cleanup()

	h.TempDir("src")
	h.Cd(h.Path("."))

	c, err := NewContext()
	if err == nil {
		t.Fatal("error should not have been nil")
	}

	if c != nil {
		t.Fatalf("expected context to be nil, got: %#v", c)
	}
}

func TestSplitAbsoluteProjectRoot(t *testing.T) {
	h := test.NewHelper(t)
	defer h.Cleanup()

	h.TempDir("src")

	h.Setenv("GOPATH", h.Path("."))
	depCtx := &Ctx{GOPATH: h.Path(".")}

	importPaths := []string{
		"github.com/pkg/errors",
		"my/silly/thing",
	}

	for _, want := range importPaths {
		fullpath := filepath.Join(depCtx.GOPATH, "src", want)
		got, err := depCtx.SplitAbsoluteProjectRoot(fullpath)
		if err != nil {
			t.Fatal(err)
		}
		if got != want {
			t.Fatalf("expected %s, got %s", want, got)
		}
	}

	// test where it should return error
	got, err := depCtx.SplitAbsoluteProjectRoot("tra/la/la/la")
	if err == nil {
		t.Fatalf("should have gotten error but did not for tra/la/la/la: %s", got)
	}
}

func TestAbsoluteProjectRoot(t *testing.T) {
	h := test.NewHelper(t)
	defer h.Cleanup()

	h.TempDir("src")
	h.Setenv("GOPATH", h.Path("."))
	depCtx := &Ctx{GOPATH: h.Path(".")}

	importPaths := map[string]bool{
		"github.com/pkg/errors": true,
		"my/silly/thing":        false,
	}

	for i, create := range importPaths {
		if create {
			h.TempDir(filepath.Join("src", i))
		}
	}

	for i, ok := range importPaths {
		got, err := depCtx.absoluteProjectRoot(i)
		if ok {
			h.Must(err)
			want := h.Path(filepath.Join("src", i))
			if got != want {
				t.Fatalf("expected %s, got %q", want, got)
			}
			continue
		}

		if err == nil {
			t.Fatalf("expected %s to fail", i)
		}
	}

	// test that a file fails
	h.TempFile("src/thing/thing.go", "hello world")
	_, err := depCtx.absoluteProjectRoot("thing/thing.go")
	if err == nil {
		t.Fatal("error should not be nil for a file found")
	}
}

func TestVersionInWorkspace(t *testing.T) {
	test.NeedsExternalNetwork(t)
	test.NeedsGit(t)

	h := test.NewHelper(t)
	defer h.Cleanup()

	h.TempDir("src")
	h.Setenv("GOPATH", h.Path("."))
	depCtx := &Ctx{GOPATH: h.Path(".")}

	importPaths := map[string]struct {
		rev      gps.Version
		checkout bool
	}{
		"github.com/pkg/errors": {
			rev:      gps.NewVersion("v0.8.0").Is("645ef00459ed84a119197bfb8d8205042c6df63d"), // semver
			checkout: true,
		},
		"github.com/Sirupsen/logrus": {
			rev:      gps.Revision("42b84f9ec624953ecbf81a94feccb3f5935c5edf"), // random sha
			checkout: true,
		},
		"github.com/rsc/go-get-default-branch": {
			rev: gps.NewBranch("another-branch").Is("8e6902fdd0361e8fa30226b350e62973e3625ed5"),
		},
	}

	// checkout the specified revisions
	for ip, info := range importPaths {
		h.RunGo("get", ip)
		repoDir := h.Path("src/" + ip)
		if info.checkout {
			h.RunGit(repoDir, "checkout", info.rev.String())
		}

		got, err := depCtx.VersionInWorkspace(gps.ProjectRoot(ip))
		h.Must(err)

		if got != info.rev {
			t.Fatalf("expected %q, got %q", got.String(), info.rev.String())
		}
	}
}

func TestLoadProject(t *testing.T) {
	tg := test.NewHelper(t)
	defer tg.Cleanup()

	tg.TempDir("src")
	tg.TempDir("src/test1")
	tg.TempDir("src/test1/sub")
	tg.TempFile("src/test1/manifest.json", `{"dependencies":{}}`)
	tg.TempFile("src/test1/lock.json", `{"memo":"cdafe8641b28cd16fe025df278b0a49b9416859345d8b6ba0ace0272b74925ee","projects":[]}`)
	tg.TempDir("src/test2")
	tg.TempDir("src/test2/sub")
	tg.TempFile("src/test2/manifest.json", `{"dependencies":{}}`)
	tg.Setenv("GOPATH", tg.Path("."))

	var testcases = []struct {
		lock  bool
		start string
		path  string
	}{
		{true, filepath.Join("src", "test1"), ""},                       //empty path, direct
		{true, filepath.Join("src", "test1", "sub"), ""},                //empty path, ascending
		{true, ".", filepath.Join(tg.Path("."), "src", "test1")},        //absolute path, direct
		{true, ".", filepath.Join(tg.Path("."), "src", "test1", "sub")}, //absolute path, ascending
		{true, ".", filepath.Join("src", "test1")},                      //relative path from wd, direct
		{true, ".", filepath.Join("src", "test1", "sub")},               //relative path from wd, ascending
		{true, "src", "test1"},                                          //relative path from relative path, direct
		{true, "src", filepath.Join("test1", "sub")},                    //relative path from relative path, ascending
		{false, filepath.Join("src", "test2"), ""},                      //repeat without lockfile present
		{false, filepath.Join("src", "test2", "sub"), ""},
		{false, ".", filepath.Join(tg.Path("."), "src", "test2")},
		{false, ".", filepath.Join(tg.Path("."), "src", "test2", "sub")},
		{false, ".", filepath.Join("src", "test2")},
		{false, ".", filepath.Join("src", "test2", "sub")},
		{false, "src", "test2"},
		{false, "src", filepath.Join("test2", "sub")},
	}

	for _, testcase := range testcases {
		ctx := &Ctx{GOPATH: tg.Path(".")}

		start := testcase.start
		path := testcase.path
		tg.Cd(tg.Path(start))
		proj, err := ctx.LoadProject(path)
		tg.Must(err)
		if proj.Manifest == nil {
			t.Fatalf("Manifest file didn't load -> from: %q, path: %q", start, path)
		}
		if testcase.lock && proj.Lock == nil {
			t.Fatalf("Lock file didn't load -> from: %q, path: %q", start, path)
		} else if !testcase.lock && proj.Lock != nil {
			t.Fatalf("Non-existent Lock file loaded -> from: %q, path: %q", start, path)
		}
	}
}

func TestLoadProjectWithSymlinkedDir(t *testing.T) {
	tg := test.NewHelper(t)
	defer tg.Cleanup()

	tg.TempDir("src")
	tg.TempDir("src/real")
	tg.TempDir("src/real/path")
	tg.TempFile("src/real/path/manifest.json", `{"dependencies":{}}`)
	tg.TempFile("src/real/path/lock.json", `{"memo":"cdafe8641b28cd16fe025df278b0a49b9416859345d8b6ba0ace0272b74925ee","projects":[]}`)
	tg.Setenv("GOPATH", tg.Path("."))
	ctx := &Ctx{GOPATH: tg.Path(".")}

	symlinkedPath := filepath.Join(ctx.GOPATH, "src", "sympath")
	os.Symlink(filepath.Join(ctx.GOPATH, "src/real/path"), symlinkedPath)

	p, err := ctx.LoadProject(symlinkedPath)

	if err != nil {
		t.Fatalf("Error loading project: %s", err)
	}

	if !strings.HasSuffix(p.AbsRoot, "/real/path") {
		t.Fatalf("Expected AbsRoot to end with '/real/path', AbsRoot is %s", p.AbsRoot)
	}
}

func TestLoadProjectNotFoundErrors(t *testing.T) {
	tg := test.NewHelper(t)
	defer tg.Cleanup()

	tg.TempDir("src")
	tg.TempDir("src/test1")
	tg.TempDir("src/test1/sub")
	tg.Setenv("GOPATH", tg.Path("."))

	var testcases = []struct {
		lock  bool
		start string
		path  string
	}{
		{true, filepath.Join("src", "test1"), ""},                       //empty path, direct
		{true, filepath.Join("src", "test1", "sub"), ""},                //empty path, ascending
		{true, ".", filepath.Join(tg.Path("."), "src", "test1")},        //absolute path, direct
		{true, ".", filepath.Join(tg.Path("."), "src", "test1", "sub")}, //absolute path, ascending
		{true, ".", filepath.Join("src", "test1")},                      //relative path from wd, direct
		{true, ".", filepath.Join("src", "test1", "sub")},               //relative path from wd, ascending
		{true, "src", "test1"},                                          //relative path from relative path, direct
		{true, "src", filepath.Join("test1", "sub")},                    //relative path from relative path, ascending
	}

	for _, testcase := range testcases {
		ctx := &Ctx{GOPATH: tg.Path(".")}

		start := testcase.start
		path := testcase.path
		tg.Cd(tg.Path(start))
		_, err := ctx.LoadProject(path)
		if err == nil {
			t.Fatalf("should have returned 'No Manifest Found' error -> from: %q, path: %q", start, path)
		}
	}
}

func TestLoadProjectManifestParseError(t *testing.T) {
	tg := test.NewHelper(t)
	defer tg.Cleanup()

	tg.TempDir("src")
	tg.TempDir("src/test1")
	tg.TempFile("src/test1/manifest.json", ` "dependencies":{} `)
	tg.TempFile("src/test1/lock.json", `{"memo":"cdafe8641b28cd16fe025df278b0a49b9416859345d8b6ba0ace0272b74925ee","projects":[]}`)
	tg.Setenv("GOPATH", tg.Path("."))

	ctx := &Ctx{GOPATH: tg.Path(".")}
	path := filepath.Join("src", "test1")
	tg.Cd(tg.Path(path))

	_, err := ctx.LoadProject("")
	if err == nil {
		t.Fatalf("should have returned 'Manifest Syntax' error")
	}
}

func TestLoadProjectLockParseError(t *testing.T) {
	tg := test.NewHelper(t)
	defer tg.Cleanup()

	tg.TempDir("src")
	tg.TempDir("src/test1")
	tg.TempFile("src/test1/manifest.json", `{"dependencies":{}}`)
	tg.TempFile("src/test1/lock.json", ` "memo":"cdafe8641b28cd16fe025df278b0a49b9416859345d8b6ba0ace0272b74925ee","projects":[] `)
	tg.Setenv("GOPATH", tg.Path("."))

	ctx := &Ctx{GOPATH: tg.Path(".")}
	path := filepath.Join("src", "test1")
	tg.Cd(tg.Path(path))

	_, err := ctx.LoadProject("")
	if err == nil {
		t.Fatalf("should have returned 'Lock Syntax' error")
	}
}

func TestLoadProjectNoSrcDir(t *testing.T) {
	tg := test.NewHelper(t)
	defer tg.Cleanup()

	tg.TempDir("test1")
	tg.TempFile("test1/manifest.json", `{"dependencies":{}}`)
	tg.TempFile("test1/lock.json", `{"memo":"cdafe8641b28cd16fe025df278b0a49b9416859345d8b6ba0ace0272b74925ee","projects":[]}`)
	tg.Setenv("GOPATH", tg.Path("."))

	ctx := &Ctx{GOPATH: tg.Path(".")}
	path := filepath.Join("test1")
	tg.Cd(tg.Path(path))

	f, _ := os.OpenFile(filepath.Join(ctx.GOPATH, "src", "test1", "lock.json"), os.O_WRONLY, os.ModePerm)
	defer f.Close()

	_, err := ctx.LoadProject("")
	if err == nil {
		t.Fatalf("should have returned 'Split Absolute Root' error (no 'src' dir present)")
	}
}

// TestCaseInsentitive is test for Windows. This should work even though set
// difference letter cases in GOPATH.
func TestCaseInsentitiveGOPATH(t *testing.T) {
	if runtime.GOOS != "windows" {
		t.Skip("skip this test on non-Windows")
	}

	h := test.NewHelper(t)
	defer h.Cleanup()

	h.TempDir("src")
	h.TempDir("src/test1")
	h.TempFile("src/test1/manifest.json", ` "dependencies":{} `)

	// Shuffle letter case
	rs := []rune(strings.ToLower(h.Path(".")))
	for i, r := range rs {
		if unicode.IsLower(r) {
			rs[i] = unicode.ToUpper(r)
		} else {
			rs[i] = unicode.ToLower(r)
		}
	}
	gopath := string(rs)
	h.Setenv("GOPATH", gopath)
	depCtx := &Ctx{GOPATH: gopath}

	depCtx.LoadProject("")

	ip := "github.com/pkg/errors"
	fullpath := filepath.Join(depCtx.GOPATH, "src", ip)
	pr, err := depCtx.SplitAbsoluteProjectRoot(fullpath)
	if err != nil {
		t.Fatal(err)
	}
	if pr != ip {
		t.Fatalf("expected %s, got %s", ip, pr)
	}
}<|MERGE_RESOLUTION|>--- conflicted
+++ resolved
@@ -7,10 +7,7 @@
 import (
 	"os"
 	"path/filepath"
-<<<<<<< HEAD
-=======
 	"runtime"
->>>>>>> 8ac86c2f
 	"strings"
 	"testing"
 	"unicode"

---
language: go
sudo: false
notifications:
  email: false
matrix:
  include:
    - os: linux
      go: 1.7.x
    - os: linux
      go: 1.8.x
    - os: linux
      go: tip
    - os: osx
      go: 1.8.x
install:
  - echo "This is an override of the default install deps step in travis."
before_script:
  - PKGS=$(go list ./... | grep -v /vendor/)
  - go get -v honnef.co/go/tools/cmd/{gosimple,staticcheck}
script:
  - go build -v ./cmd/dep
  - go vet $PKGS
  # Ignore the deprecation warning about filepath.HasPrefix (SA1019). This flag
  # can be removed when issue #296 is resolved.
<<<<<<< HEAD
  - staticcheck -ignore='github.com/golang/dep/context.go:SA1019 github.com/golang/dep/cmd/dep/init.go:SA1019 github.com/golang/dep/cmd/dep/status.go:SA4010' $PKGS
  #- test -z "$(gofmt -s -l . 2>&1 | grep -v vendor/ | tee /dev/stderr)"
  - find * -maxdepth 1 ! -path "testdata" ! -path "vendor" ! -path "gps/_testdata" -type d -print0 | xargs -0 gofmt -s -l
  - gosimple $PKGS
=======
  - staticcheck -ignore='github.com/golang/dep/context.go:SA1019 github.com/golang/dep/cmd/dep/init.go:SA1019' $PKGS
  - gosimple $PKGS
  - test -z "$(gofmt -s -l . 2>&1 | grep -v vendor/ | tee /dev/stderr)"
>>>>>>> 54b42357
  - go test -race $PKGS
  - go build ./hack/licenseok
  - find . -path ./vendor -prune -o -type f -name "*.go" -printf '%P\n' | xargs ./licenseok
  - ./hack/validate-vendor.bash<|MERGE_RESOLUTION|>--- conflicted
+++ resolved
@@ -23,16 +23,10 @@
   - go vet $PKGS
   # Ignore the deprecation warning about filepath.HasPrefix (SA1019). This flag
   # can be removed when issue #296 is resolved.
-<<<<<<< HEAD
   - staticcheck -ignore='github.com/golang/dep/context.go:SA1019 github.com/golang/dep/cmd/dep/init.go:SA1019 github.com/golang/dep/cmd/dep/status.go:SA4010' $PKGS
   #- test -z "$(gofmt -s -l . 2>&1 | grep -v vendor/ | tee /dev/stderr)"
   - find * -maxdepth 1 ! -path "testdata" ! -path "vendor" ! -path "gps/_testdata" -type d -print0 | xargs -0 gofmt -s -l
   - gosimple $PKGS
-=======
-  - staticcheck -ignore='github.com/golang/dep/context.go:SA1019 github.com/golang/dep/cmd/dep/init.go:SA1019' $PKGS
-  - gosimple $PKGS
-  - test -z "$(gofmt -s -l . 2>&1 | grep -v vendor/ | tee /dev/stderr)"
->>>>>>> 54b42357
   - go test -race $PKGS
   - go build ./hack/licenseok
   - find . -path ./vendor -prune -o -type f -name "*.go" -printf '%P\n' | xargs ./licenseok

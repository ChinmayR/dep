
[[projects]]
  name = "github.com/sdboyer/deptest"
  packages = ["."]
  revision = "ff2948a2ac8f538c4ecd55962e919d1e13e74baf"
  version = "v1.0.0"

[[projects]]
  name = "github.com/sdboyer/deptestdos"
  packages = ["."]
  revision = "5c607206be5decd28e6263ffffdcee067266015e"
  version = "v2.0.0"

[solve-meta]
  analyzer-name = "dep"
  analyzer-version = 1
<<<<<<< HEAD
  inputs-hash = "1b381263a360eafafe3ef7f9be626672668d17250a3c9a8debd169d1b5e2eebb"
=======
  inputs-digest = "88d2718cda70cce45158f953d2c6ead79c1db38e67e9704aff72be8fddb096e7"
>>>>>>> 0081879b
  solver-name = "gps-cdcl"
  solver-version = 1<|MERGE_RESOLUTION|>--- conflicted
+++ resolved
@@ -14,10 +14,6 @@
 [solve-meta]
   analyzer-name = "dep"
   analyzer-version = 1
-<<<<<<< HEAD
-  inputs-hash = "1b381263a360eafafe3ef7f9be626672668d17250a3c9a8debd169d1b5e2eebb"
-=======
-  inputs-digest = "88d2718cda70cce45158f953d2c6ead79c1db38e67e9704aff72be8fddb096e7"
->>>>>>> 0081879b
+  inputs-digest = "1b381263a360eafafe3ef7f9be626672668d17250a3c9a8debd169d1b5e2eebb"
   solver-name = "gps-cdcl"
   solver-version = 1
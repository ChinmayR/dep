--- conflicted
+++ resolved
@@ -1,7 +1,3 @@
-<<<<<<< HEAD
-memo = "1b381263a360eafafe3ef7f9be626672668d17250a3c9a8debd169d1b5e2eebb"
-=======
->>>>>>> 75ac5695
 
 [[projects]]
   name = "github.com/sdboyer/deptest"
@@ -18,6 +14,6 @@
 [solve-meta]
   analyzer-name = "dep"
   analyzer-version = 1
-  inputs-hash = "88d2718cda70cce45158f953d2c6ead79c1db38e67e9704aff72be8fddb096e7"
+  inputs-hash = "1b381263a360eafafe3ef7f9be626672668d17250a3c9a8debd169d1b5e2eebb"
   solver-name = "gps-cdcl"
   solver-version = 1
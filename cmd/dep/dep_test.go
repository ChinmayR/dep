// Copyright 2016 The Go Authors. All rights reserved.
// Use of this source code is governed by a BSD-style
// license that can be found in the LICENSE file.

package main

import (
	"fmt"
	"os"
	"os/exec"
	"path/filepath"
	"testing"

	"github.com/golang/dep/internal/test"
)

// The TestMain function creates a dep command for testing purposes and
// deletes it after the tests have been run.
// Most of this is taken from https://github.com/golang/go/blob/master/src/cmd/go/go_test.go and reused here.
func TestMain(m *testing.M) {
	args := []string{"build", "-o", "testdep" + test.ExeSuffix}
	out, err := exec.Command("go", args...).CombinedOutput()
	if err != nil {
		fmt.Fprintf(os.Stderr, "building testdep failed: %v\n%s", err, out)
		os.Exit(2)
	}

	// Don't let these environment variables confuse the test.
	os.Unsetenv("GOPATH")
	os.Unsetenv("GIT_ALLOW_PROTOCOL")
	if home, ccacheDir := os.Getenv("HOME"), os.Getenv("CCACHE_DIR"); home != "" && ccacheDir == "" {
		// On some systems the default C compiler is ccache.
		// Setting HOME to a non-existent directory will break
		// those systems.  Set CCACHE_DIR to cope.  Issue 17668.
		os.Setenv("CCACHE_DIR", filepath.Join(home, ".ccache"))
	}
<<<<<<< HEAD
=======
	os.Setenv("HOME", "/test-dep-home-does-not-exist")
	if os.Getenv("GOCACHE") == "" {
		os.Setenv("GOCACHE", "off") // because $HOME is gone
	}
>>>>>>> 2f9f4650

	r := m.Run()

	os.Remove("testdep" + test.ExeSuffix)

	os.Exit(r)
}<|MERGE_RESOLUTION|>--- conflicted
+++ resolved
@@ -34,13 +34,11 @@
 		// those systems.  Set CCACHE_DIR to cope.  Issue 17668.
 		os.Setenv("CCACHE_DIR", filepath.Join(home, ".ccache"))
 	}
-<<<<<<< HEAD
-=======
-	os.Setenv("HOME", "/test-dep-home-does-not-exist")
-	if os.Getenv("GOCACHE") == "" {
-		os.Setenv("GOCACHE", "off") // because $HOME is gone
-	}
->>>>>>> 2f9f4650
+
+	//os.Setenv("HOME", "/test-dep-home-does-not-exist")
+	//if os.Getenv("GOCACHE") == "" {
+	//	os.Setenv("GOCACHE", "off") // because $HOME is gone
+	//}
 
 	r := m.Run()
 

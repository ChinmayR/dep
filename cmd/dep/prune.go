--- conflicted
+++ resolved
@@ -68,17 +68,12 @@
 		return errors.Wrap(err, "could not set up solver for input hashing")
 	}
 
-<<<<<<< HEAD
 	if p.Lock == nil {
 		return errors.Errorf("Gopkg.lock must exist for prune to know what files are safe to remove.")
 	}
 
-	if !bytes.Equal(s.HashInputs(), p.Lock.Memo) {
-		return errors.Errorf("lock hash doesn't match")
-=======
-	if !bytes.Equal(s.HashInputs(), p.Lock.SolveMeta.Memo) {
-		return fmt.Errorf("lock hash doesn't match")
->>>>>>> ec6c4e8c
+	if !bytes.Equal(s.HashInputs(), p.Lock.SolveMeta.InputsDigest) {
+		return errors.Errorf("Gopkg.lock is out of sync the project; run dep ensure before pruning.")
 	}
 
 	var pruneLogger *log.Logger

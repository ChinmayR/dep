--- conflicted
+++ resolved
@@ -7,11 +7,7 @@
 import (
 	"context"
 	"flag"
-<<<<<<< HEAD
 	"fmt"
-	"io/ioutil"
-=======
->>>>>>> 2f9f4650
 	"log"
 	"os"
 	"path/filepath"
@@ -21,15 +17,9 @@
 	"github.com/golang/dep"
 	"github.com/golang/dep/gps"
 	"github.com/golang/dep/internal/fs"
-<<<<<<< HEAD
-	"github.com/golang/dep/internal/gps"
-	"github.com/golang/dep/internal/gps/paths"
-	"github.com/golang/dep/internal/gps/pkgtree"
 	"github.com/golang/dep/internal/importers/base"
 	"github.com/golang/dep/uber"
 	"github.com/golang/dep/uber/glide"
-=======
->>>>>>> 2f9f4650
 	"github.com/pkg/errors"
 )
 
@@ -117,32 +107,13 @@
 		}
 	}
 
-<<<<<<< HEAD
 	flags := make(map[string]string)
 	flags["gopath"] = strconv.FormatBool(cmd.gopath)
 	flags["noexamples"] = strconv.FormatBool(cmd.noExamples)
 	flags["skiptools"] = strconv.FormatBool(cmd.skipTools)
 	defer uber.ReportRepoMetrics(cmd.Name(), ctx.WorkingDir, flags)()
 
-	var err error
-	p := new(dep.Project)
-	if err = p.SetRoot(root); err != nil {
-		return errors.Wrap(err, "NewProject")
-	}
-
-	ctx.GOPATH, err = ctx.DetectProjectGOPATH(p)
-	if err != nil {
-		return errors.Wrapf(err, "ctx.DetectProjectGOPATH")
-	}
-
-	mf := filepath.Join(root, dep.ManifestName)
-	lf := filepath.Join(root, dep.LockName)
-	vpath := filepath.Join(root, "vendor")
-
-	mok, err := fs.IsRegular(mf)
-=======
 	p, err := cmd.establishProjectAt(root, ctx)
->>>>>>> 2f9f4650
 	if err != nil {
 		return err
 	}
@@ -185,10 +156,7 @@
 		}
 	}
 
-<<<<<<< HEAD
-=======
 	rootAnalyzer.skipTools = importDuringSolve()
->>>>>>> 2f9f4650
 	copyLock := *p.Lock // Copy lock before solving. Use this to separate new lock projects from solved lock
 
 	params := gps.SolveParameters{
@@ -214,17 +182,12 @@
 
 	soln, err := s.Solve(context.TODO())
 	if err != nil {
-<<<<<<< HEAD
 		handleAllTheFailuresOfTheWorld(err)
 		errInternal := handleSolveConflicts(ctx, err)
 		if errInternal != nil {
 			return err
 		}
 		goto restart
-=======
-		err = handleAllTheFailuresOfTheWorld(err)
-		return errors.Wrap(err, "init failed: unable to solve the dependency graph")
->>>>>>> 2f9f4650
 	}
 	p.Lock = dep.LockFromSolution(soln)
 
@@ -314,10 +277,7 @@
 	}
 	p.ImportRoot = gps.ProjectRoot(ip)
 
-<<<<<<< HEAD
-// TODO solve failures can be really creative - we need to be similarly creative
-// in handling them and informing the user appropriately
-func handleAllTheFailuresOfTheWorld(err error) {
+	return p, nil
 }
 
 func handleSolveConflicts(ctx *dep.Ctx, err error) error {
@@ -344,7 +304,4 @@
 		return errInternal
 	}
 	return nil
-=======
-	return p, nil
->>>>>>> 2f9f4650
 }
--- conflicted
+++ resolved
@@ -155,14 +155,8 @@
 		ProjectAnalyzer: dep.Analyzer{},
 	}
 
-<<<<<<< HEAD
-	if loggers.Verbose {
-		params.Trace = true
+	if loggers.Verbose {
 		params.TraceLogger = loggers.Err
-=======
-	if *verbose {
-		params.TraceLogger = log.New(os.Stderr, "", 0)
->>>>>>> 4c5e4592
 	}
 
 	s, err := gps.Prepare(params, sm)
@@ -283,23 +277,15 @@
 	ondisk       map[gps.ProjectRoot]gps.Version // projects that were found on disk
 }
 
-<<<<<<< HEAD
-func getProjectData(ctx *dep.Ctx, loggers *Loggers, pkgT pkgtree.PackageTree, cpr string, sm *gps.SourceMgr) (projectData, error) {
-=======
-func getProjectData(ctx *dep.Ctx, pkgT pkgtree.PackageTree, cpr string, sm gps.SourceManager) (projectData, error) {
->>>>>>> 4c5e4592
+func getProjectData(ctx *dep.Ctx, loggers *Loggers, pkgT pkgtree.PackageTree, cpr string, sm gps.SourceManager) (projectData, error) {
 	constraints := make(gps.ProjectConstraints)
 	dependencies := make(map[gps.ProjectRoot][]string)
 	packages := make(map[string]bool)
 	notondisk := make(map[gps.ProjectRoot]bool)
 	ondisk := make(map[gps.ProjectRoot]gps.Version)
 
-<<<<<<< HEAD
 	var syncDepGroup sync.WaitGroup
-	syncDep := func(pr gps.ProjectRoot, sm *gps.SourceMgr) {
-=======
 	syncDep := func(pr gps.ProjectRoot, sm gps.SourceManager) {
->>>>>>> 4c5e4592
 		message := "Cached"
 		if err := sm.SyncSourceFor(gps.ProjectIdentifier{ProjectRoot: pr}); err != nil {
 			message = "Unable to cache"

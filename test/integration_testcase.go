// Copyright 2017 The Go Authors. All rights reserved.
// Use of this source code is governed by a BSD-style
// license that can be found in the LICENSE file.

package test

import (
	"bytes"
	"encoding/json"
	"flag"
	"io/ioutil"
	"os"
	"path/filepath"
	"regexp"
	"strings"
	"testing"
)

var (
	UpdateGolden *bool = flag.Bool("update", false, "update golden files")
)

// IntegrationTestCase manages a test case directory structure and content
type IntegrationTestCase struct {
	t             *testing.T
	name          string
	rootPath      string
	initialPath   string
	finalPath     string
	Commands      [][]string        `json:"commands"`
	ErrorExpected string            `json:"error-expected"`
	GopathInitial map[string]string `json:"gopath-initial"`
	VendorInitial map[string]string `json:"vendor-initial"`
	VendorFinal   []string          `json:"vendor-final"`
}

func NewTestCase(t *testing.T, name, wd string) *IntegrationTestCase {
	rootPath := filepath.FromSlash(filepath.Join(wd, "testdata", "harness_tests", name))
	n := &IntegrationTestCase{
		t:           t,
		name:        name,
		rootPath:    rootPath,
		initialPath: filepath.Join(rootPath, "initial"),
		finalPath:   filepath.Join(rootPath, "final"),
	}
	j, err := ioutil.ReadFile(filepath.Join(rootPath, "testcase.json"))
	if err != nil {
		panic(err)
	}
	err = json.Unmarshal(j, n)
	if err != nil {
		panic(err)
	}
	return n
}

var jsonNils *regexp.Regexp = regexp.MustCompile(`.*: null,.*\r?\n`)
var jsonCmds *regexp.Regexp = regexp.MustCompile(`(?s)  "commands": \[(.*)  ],`)
var jsonInds *regexp.Regexp = regexp.MustCompile(`(?s)\s*\n\s*`)

// Cleanup writes the resulting TestCase back to the directory, if the -update
// flag is set.  During the test, comparisons made to the TestCase should
// write the result back to the TestCase when -update is enabled
func (tc *IntegrationTestCase) Cleanup() {
	if *UpdateGolden {
		j, err := json.MarshalIndent(tc, "", "  ")
		if err != nil {
			panic(err)
		}
		j = jsonNils.ReplaceAll(j, []byte(""))
		cmds := jsonCmds.FindAllSubmatch(j, -1)[0][1]
		n := jsonInds.ReplaceAll(cmds, []byte(""))
		n = bytes.Replace(n, []byte("["), []byte("\n    ["), -1)
		n = bytes.Replace(n, []byte(`","`), []byte(`", "`), -1)
		n = append(n, '\n')
		j = bytes.Replace(j, cmds, n, -1)
		j = append(j, '\n')
		err = ioutil.WriteFile(filepath.Join(tc.rootPath, "testcase.json"), j, 0666)
		if err != nil {
			tc.t.Errorf("Failed to update testcase %s: %s", tc.name, err)
		}
	}
}

func (tc *IntegrationTestCase) InitialPath() string {
	return tc.initialPath
}

func (tc *IntegrationTestCase) CompareFile(goldenPath, working string) {
	golden := filepath.Join(tc.finalPath, goldenPath)

	gotExists, got, err := getFile(working)
	if err != nil {
		tc.t.Fatalf("Error reading project file %s: %s", goldenPath, err)
	}
	wantExists, want, err := getFile(golden)
	if err != nil {
		tc.t.Fatalf("Error reading testcase file %s: %s", goldenPath, err)
	}

	if wantExists && gotExists {
		if want != got {
			if *UpdateGolden {
				if err := tc.WriteFile(golden, got); err != nil {
					tc.t.Fatal(err)
				}
			} else {
				tc.t.Errorf("expected %s, got %s", want, got)
			}
		}
	} else if !wantExists && gotExists {
		if *UpdateGolden {
			if err := tc.WriteFile(golden, got); err != nil {
				tc.t.Fatal(err)
			}
		} else {
			tc.t.Errorf("%s created where none was expected", goldenPath)
		}
	} else if wantExists && !gotExists {
		if *UpdateGolden {
			err := os.Remove(golden)
			if err != nil {
				tc.t.Fatal(err)
			}
		} else {
			tc.t.Errorf("%s not created where one was expected", goldenPath)
		}
	}
}

// CompareError compares exected and actual error
func (tc *IntegrationTestCase) CompareError(err error, stderr string) {
	wantExists, want := tc.ErrorExpected != "", tc.ErrorExpected
	gotExists, got := stderr != "" && err != nil, stderr

	if wantExists && gotExists {
		if !strings.Contains(got, want) {
			tc.t.Errorf("expected error containing %s, got error %s", want, got)
		}
	} else if !wantExists && gotExists {
<<<<<<< HEAD
		tc.t.Fatal("error raised where none was expected:", got)
=======
		tc.t.Fatalf("error raised where none was expected: \n%v", stderr)
>>>>>>> 15e7e79e
	} else if wantExists && !gotExists {
		tc.t.Error("error not raised where one was expected:", want)
	}
}

func (tc *IntegrationTestCase) CompareVendorPaths(gotVendorPaths []string) {
	if *UpdateGolden {
		tc.VendorFinal = gotVendorPaths
	} else {
		wantVendorPaths := tc.VendorFinal
		if len(gotVendorPaths) != len(wantVendorPaths) {
			tc.t.Fatalf("Wrong number of vendor paths created: want %d got %d", len(wantVendorPaths), len(gotVendorPaths))
		}
		for ind := range gotVendorPaths {
			if gotVendorPaths[ind] != wantVendorPaths[ind] {
				tc.t.Errorf("Mismatch in vendor paths created: want %s got %s", gotVendorPaths, wantVendorPaths)
			}
		}
	}
}

func (tc *IntegrationTestCase) WriteFile(src string, content string) error {
	err := ioutil.WriteFile(src, []byte(content), 0666)
	return err
}

func getFile(path string) (bool, string, error) {
	_, err := os.Stat(path)
	if err != nil {
		return false, "", nil
	}
	f, err := ioutil.ReadFile(path)
	if err != nil {
		return true, "", err
	}
	return true, string(f), nil
}<|MERGE_RESOLUTION|>--- conflicted
+++ resolved
@@ -138,11 +138,7 @@
 			tc.t.Errorf("expected error containing %s, got error %s", want, got)
 		}
 	} else if !wantExists && gotExists {
-<<<<<<< HEAD
-		tc.t.Fatal("error raised where none was expected:", got)
-=======
 		tc.t.Fatalf("error raised where none was expected: \n%v", stderr)
->>>>>>> 15e7e79e
 	} else if wantExists && !gotExists {
 		tc.t.Error("error not raised where one was expected:", want)
 	}
